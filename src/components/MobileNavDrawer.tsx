import React from 'react';
import { createPortal } from 'react-dom';
import { Link, useLocation } from 'react-router-dom';
import './MobileNavDrawer.css';

interface MobileNavDrawerProps {
  isOpen: boolean;
  onClose: () => void;
}

const MobileNavDrawer: React.FC<MobileNavDrawerProps> = ({ isOpen, onClose }) => {
  const location = useLocation();

  if (!isOpen) return null;

  return createPortal(
    <div className="mobile-nav-overlay" onClick={onClose}>
      <div className="mobile-nav-drawer" onClick={e => e.stopPropagation()}>
        <div className="mobile-nav-header">
          <h3>Navigation</h3>
          <button onClick={onClose} className="mobile-nav-close">
            ×
          </button>
        </div>

        <nav className="mobile-nav-content">
          <div className="mobile-nav-section">
            <h4>Game Modes</h4>
            <Link
              to="/"
              className={location.pathname === '/' ? 'mobile-nav-link active' : 'mobile-nav-link'}
              onClick={onClose}
            >
<<<<<<< HEAD
              ECC Game
=======
              Daily Goal
>>>>>>> b879eadd
            </Link>
            <Link
              to="/practice"
              className={
                location.pathname === '/practice' ? 'mobile-nav-link active' : 'mobile-nav-link'
              }
              onClick={onClose}
            >
              Practice
            </Link>
          </div>

          <div className="mobile-nav-section">
            <h4>Information</h4>
            <Link
              to="/faq"
              className={
                location.pathname === '/faq' ? 'mobile-nav-link active' : 'mobile-nav-link'
              }
              onClick={onClose}
            >
              FAQ
            </Link>
            <Link
              to="/privacy"
              className={
                location.pathname === '/privacy' ? 'mobile-nav-link active' : 'mobile-nav-link'
              }
              onClick={onClose}
            >
              Privacy Policy
            </Link>
          </div>
        </nav>
      </div>
    </div>,
    document.body
  );
};

export default MobileNavDrawer;<|MERGE_RESOLUTION|>--- conflicted
+++ resolved
@@ -31,11 +31,7 @@
               className={location.pathname === '/' ? 'mobile-nav-link active' : 'mobile-nav-link'}
               onClick={onClose}
             >
-<<<<<<< HEAD
-              ECC Game
-=======
-              Daily Goal
->>>>>>> b879eadd
+              Daily
             </Link>
             <Link
               to="/practice"
